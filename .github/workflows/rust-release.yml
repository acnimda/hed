--- conflicted
+++ resolved
@@ -54,10 +54,6 @@
         GITHUB_TOKEN: ${{ github.token }}
       with:
         upload_url: ${{ steps.create_release.outputs.upload_url }}
-<<<<<<< HEAD
-        asset_path: ./target/release/${{ steps.package.outputs.package }}
-=======
         asset_path: ./target/debian/${{ steps.package.outputs.package }}
->>>>>>> 94fa72e7
         asset_name: ${{ steps.package.outputs.package }}
         asset_content_type: application/binary